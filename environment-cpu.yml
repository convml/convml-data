name: convml_tt

channels:
  - pytorch
  - defaults
  - conda-forge
dependencies:
  - pip
  - python=3.7
  - netcdf4
<<<<<<< HEAD
  - pytorch
  - torchvision
  - cpuonly
  - pytorch-lightning
=======
  - pytorch-cpu=1.0.1
  - torchvision-cpu
  - Pillow=6.1
  # depedencies below are for windows especially (no wheel for bottleneck, and
  # miniconda on windows doesn't include git)
  - git
  - xarray
  - bottleneck
>>>>>>> 6783173a
<|MERGE_RESOLUTION|>--- conflicted
+++ resolved
@@ -8,18 +8,12 @@
   - pip
   - python=3.7
   - netcdf4
-<<<<<<< HEAD
   - pytorch
   - torchvision
   - cpuonly
   - pytorch-lightning
-=======
-  - pytorch-cpu=1.0.1
-  - torchvision-cpu
-  - Pillow=6.1
   # depedencies below are for windows especially (no wheel for bottleneck, and
   # miniconda on windows doesn't include git)
   - git
   - xarray
-  - bottleneck
->>>>>>> 6783173a
+  - bottleneck