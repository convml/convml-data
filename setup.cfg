[metadata]
name = convml_tt
author = Leif denby
author_email = l.c.denby@leeds.ac.uk
license = Apache
description = Neural Network based study of convective organisation
long_description_content_type=text/x-rst
long_description =

url = https://github.com//leifdenby/convml_tt
classifiers =
    Development Status :: 5 - Production/Stable
    License :: OSI Approved :: Apache Software License
    Operating System :: OS Independent
    Intended Audience :: Science/Research
    Programming Language :: Python
    Programming Language :: Python :: 3
    Programming Language :: Python :: 3.7
    Programming Language :: Python :: 3.8
    Topic :: Scientific/Engineering

[options]
packages = find:
zip_safe = False  # https://mypy.readthedocs.io/en/latest/installed_packages.html
include_package_data = True
python_requires = >=3.7
install_requires =
    xarray
    netCDF4
    matplotlib
    pytorch-lightning == 1.2.0rc0  # update once lightning-flash updates its required version
    lightning-flash == 0.2.0
    kornia == 0.4.1
    sklearn
    seaborn
<<<<<<< HEAD
    parse
=======
    jupyter
>>>>>>> 6783173a
setup_requires =
    setuptools >= 40.4
    setuptools_scm


[options.extras_require]
sattiles =
    cartopy
    satpy
    esmpy
    xesmf
    satdata @ git+https://github.com/leifdenby/satdata@v0.1.3#egg=satdata

pipeline =
    luigi

extras =
    convorg @ git+https://github.com/leifdenby/convorg@v0.1.2#egg=convorg
    hdbscan


[tool:pytest]
python_files = test_*.py
testpaths = tests

[flake8]
ignore =
    E203 # whitespace before ':' - doesn't work well with black
    E402 # module level import not at top of file
    E501 # line too long - let black worry about that
    E731 # do not assign a lambda expression, use a def
    W503 # line break before binary operator
exclude=
    .eggs
    doc

[isort]
profile = black
skip_gitignore = true
force_to_top = true
default_section = THIRDPARTY
known_first_party = convml_tt

[aliases]
test = pytest

[pytest-watch]
nobeep = True

# See the docstring in versioneer.py for instructions. Note that you must
# re-run 'versioneer.py setup' after changing this section, and commit the
# resulting files.

[versioneer]
VCS = git
style = pep440
versionfile_source = convml_tt/_version.py
versionfile_build = convml_tt/_version.py
<<<<<<< HEAD
tag_prefix =
=======
tag_prefix =
>>>>>>> 6783173a
<|MERGE_RESOLUTION|>--- conflicted
+++ resolved
@@ -33,11 +33,8 @@
     kornia == 0.4.1
     sklearn
     seaborn
-<<<<<<< HEAD
     parse
-=======
     jupyter
->>>>>>> 6783173a
 setup_requires =
     setuptools >= 40.4
     setuptools_scm
@@ -96,8 +93,4 @@
 style = pep440
 versionfile_source = convml_tt/_version.py
 versionfile_build = convml_tt/_version.py
-<<<<<<< HEAD
-tag_prefix =
-=======
-tag_prefix =
->>>>>>> 6783173a
+tag_prefix =