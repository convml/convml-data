"""
Produce co-located values of a) cloud organising embeddings and b) a
auxiliary scalar field. There are a few ways this co-location is done:

1. Individual tiles onto which the auxiliary field is regridded and the
   auxiliary is then reduced with a specific operation (for example computing
   the mean)
2. `rect` regridded domains on which embeddings are produced at a fixed spacing
   by sampling tiles on this domain. This produces embedding vectors at
   individual points. These embeddings are then interpolated onto the grid of
   the auxiliary fields.
"""
from pathlib import Path

import luigi
import numpy as np
import regridcart as rc
import scipy.ndimage.filters
import xarray as xr
import xesmf as xe

from ...aux_sources import CheckForAuxiliaryFiles
from ...embeddings.rect.sampling import SceneSlidingWindowImageEmbeddings
from ...embeddings.sampling import (
    SceneTileEmbeddings,
    _AggregatedTileEmbeddingsTransformMixin,
    make_embedding_name,
    make_transform_name,
)
from ...sampling import CropSceneSourceFiles
from ...tiles import SceneTilesData
from ...utils import SceneBulkProcessingBaseTask
from . import data_filters, utils


def scale_km_to_m(da_c):
    assert da_c.units == "km"
    da_c = 1000 * da_c
    da_c.attrs["units"] = "m"
    return da_c


def regrid_emb_var_onto_variable(da_emb, da_v, method="nearest_s2d"):
    """
    Using lat,lon in `da_v` as target grid interpolate `da_emb` on this
    grid using lat,lon in `da_emb` as source grid
    """
    ds_grid_dst = da_v
    # ds_grid_dst = xr.Dataset()
    # ds_grid_dst["lat"] = da_v.lat  # .drop_vars(["lat", "lon"])
    # ds_grid_dst["lon"] = da_v.lon  # .drop_vars(["lat", "lon"])
    # ds_grid_dst

    ds_grid_src = xr.Dataset()
    ds_grid_src["lat"] = da_emb.lat.drop_vars(["lat", "lon"])
    ds_grid_src["lon"] = da_emb.lon.drop_vars(["lat", "lon"])

    regridder = xe.Regridder(
        ds_grid_src,
        ds_grid_dst,
        method,
    )

    if "emb_dim" in da_emb.dims:
        da_emb_regridded = da_emb.groupby("emb_dim").apply(regridder)
    else:
        da_emb_regridded = regridder(da_emb)

    da_emb_regridded.name = da_emb.name
    return da_emb_regridded


class SceneSlidingWindowEmbeddingsAuxFieldRegridding(luigi.Task):
    """
    Regrid embedding variable onto grid of auxillariary field for a single
    scene and optionally reduce using a given operation per segment
    """

    data_path = luigi.Parameter()
    scene_id = luigi.Parameter()
    embedding_model_path = luigi.Parameter()
    embedding_model_args = luigi.DictParameter(default={})

    aux_name = luigi.Parameter()

    column_function = luigi.Parameter(default=None)
    segments_filepath = luigi.Parameter(default=None)
    segmentation_threshold = luigi.FloatParameter(default=0.0005)
    # n_scalar_bins = luigi.IntParameter(default=None)
    reduce_op = luigi.Parameter(default="mean")

    filters = luigi.OptionalParameter(default=None)

    def _parse_filters(self):
        if self.filters is not None:
            return data_filters.parse_defs(self.filters)
        return []

    def requires(self):
        tasks = {}
        tasks["emb"] = SceneSlidingWindowImageEmbeddings(
            data_path=self.data_path,
            scene_id=self.scene_id,
            model_path=self.embedding_model_path,
            **self.embedding_model_args,
        )

        # aux field tasks below
        tasks["aux"] = CropSceneSourceFiles(
            scene_id=self.scene_id,
            data_path=self.data_path,
            aux_name=self.aux_name,
        )
        for filter_meta in self._parse_filters():
            filter_tasks = {}
            for reqd_field_name in filter_meta["reqd_props"]:
                filter_tasks[reqd_field_name] = CropSceneSourceFiles(
                    scene_id=self.scene_id,
                    data_path=self.data_path,
                    aux_name=reqd_field_name,
                )
            tasks.setdefault("filter_data", []).append(filter_tasks)

        return tasks

    def reduce(self, da):
        try:
            return getattr(da, self.reduce_op)()
        except AttributeError:
            raise NotImplementedError(self.reduce_op)

    def run(self):
        da_scalar = self.input()["aux"]["data"].open()
        da_emb_src_scene = self.input()["emb"].open()

        filters = self._parse_filters()
        if len(filters) > 0:
            ds = xr.Dataset(
                dict(
                    data=da_scalar,
                )
            )
            for filter_meta, filter_input in zip(filters, self.input()["filter_data"]):
                for reqd_field_name in filter_meta["reqd_props"]:
                    da_filter_field = filter_input[reqd_field_name].open()
                    if "lat" not in da_filter_field.coords:
                        coords = rc.coords.get_latlon_coords_using_crs(
                            da=da_filter_field
                        )
                        da_filter_field["lat"] = coords["lat"]
                        da_filter_field["lon"] = coords["lon"]

                    da_filter_field_interpolated = regrid_emb_var_onto_variable(
                        da_filter_field, da_scalar
                    )
                    ds[reqd_field_name] = da_filter_field_interpolated

            ds = filter_meta["fn"](ds)

            da_scalar = ds.data

        if self.segments_filepath is not None:
            da_segments_src = xr.open_dataarray(self.segments_filepath)
            da_segments_src = da_segments_src.assign_coords(
                **{c: scale_km_to_m(da_segments_src[c]) for c in "xy"}
            )
            da_segments_src = da_segments_src.sel(k=self.segmentation_threshold)
            da_segments_src["lat"] = da_emb_src_scene.lat
            da_segments_src["lon"] = da_emb_src_scene.lon
            da_segments_src = da_segments_src.sel(scene_id=self.scene_id)

            # regrid segments onto scalar's grid
            da_segments = regrid_emb_var_onto_variable(
                da_emb=da_segments_src, da_v=da_scalar
            )
        else:
            da_segments = None

        # regrid embedding position onto scalar xy-grid (lat,lon)
        if "lat" not in da_scalar.coords:
            # and "lat" not in da_scalar.data_vars:
            coords = rc.coords.get_latlon_coords_using_crs(da=da_scalar)
            da_scalar["lat"] = coords["lat"]
            da_scalar["lon"] = coords["lon"]

        # the xy-coordinate values should come from the embeddings, so let's
        # get rid of them if they're on the scalar data
        for d in ["x", "y"]:
            if d in da_scalar:
                da_scalar = da_scalar.drop(d)

        da_emb = regrid_emb_var_onto_variable(da_emb=da_emb_src_scene, da_v=da_scalar)

        if self.column_function is not None:
            da_scalar = self._apply_column_function(da_scalar=da_scalar)

        dims = da_scalar.squeeze().dims
        if len(dims) > 2:
            raise Exception(
                "The scalar field should only have lat and lon coordinates"
                f" but it has `{dims}`. Please apply a `column_function`"
            )

        if "t" in da_scalar.coords and da_scalar.t != da_emb.t:
            da_dt = abs(da_scalar.t - da_emb.t)
            dt_seconds = da_dt.dt.seconds.item()
            if not dt_seconds < 10:
                raise Exception(da_dt.data, da_scalar.t.data, da_emb.squeeze().t.data)
            da_scalar = da_scalar.drop("t")

        # ensure that the scalar has the name that we requested data for
        da_scalar.name = self.aux_name

        ds = xr.merge([da_scalar, da_emb])

        if da_segments is not None:
            ds = self.reduce(ds.groupby(da_segments))

        Path(self.output().fn).parent.mkdir(exist_ok=True)
        ds.to_netcdf(self.output().fn)

    def _apply_column_function(self, da_scalar):
        fns_names = self.column_function.split("__")

        for fn_name in fns_names:
            if fn_name.startswith("level_"):
                level_int = int(fn_name.split("_")[-1])
                da_scalar = da_scalar.sel(level=level_int)
            elif fn_name.startswith("leveldiff_"):
                level_a, level_b = fn_name.split("_")[1:]
                level_a = int(level_a)
                level_b = int(level_b)
                da_scalar_a = da_scalar.sel(level=level_a)
                da_scalar_b = da_scalar.sel(level=level_b)
                long_name = f"diff level {level_a}-{level_b} of {da_scalar.long_name}"
                units = da_scalar.units
                da_scalar = da_scalar_a - da_scalar_b
                da_scalar.attrs["long_name"] = long_name
                da_scalar.attrs["units"] = units
            elif fn_name.startswith("wavg_") or fn_name.startswith("wavgclip_"):
                # perform windowed horizontal averaging by applying an
                # averaging stencil of a given size
                Nk = int(fn_name.split("_")[-1])
                fn = scipy.ndimage.filters.convolve

                kernel = np.ones((Nk, Nk))
                kernel /= np.sum(kernel)

                old_attrs = da_scalar.attrs
                da_scalar = xr.apply_ufunc(fn, da_scalar, kwargs=dict(weights=kernel))
                da_scalar.attrs.update(old_attrs)
                da_scalar.attrs["long_name"] = f"window avg {da_scalar.long_name}"
                da_scalar.attrs["avg_window_size"] = Nk

                if fn_name.startswith("wavgclip_"):
                    N_clip = (Nk - 1) // 2
                    if N_clip != 0:
                        da_scalar = da_scalar.isel(
                            lat=slice(N_clip, -N_clip), lon=slice(N_clip, -N_clip)
                        )

            else:
                raise NotImplementedError(fn_name)

        return da_scalar

    def output(self):
        emb_name = make_embedding_name(
            kind="rect-slidingwindow",
            model_path=self.embedding_model_path,
            **self.embedding_model_args,
        )

        name_parts = [
            self.scene_id,
            self.aux_name,
            "by",
            emb_name,
        ]

        if self.filters is not None:
            name_parts.append(self.filters.replace("=", ""))

        if self.column_function is not None:
            name_parts.append(self.column_function)

        if self.segments_filepath is not None:
            name_parts.append(f"{self.segmentation_threshold}seg")
            name_parts.append(self.reduce_op)

        fn = ".".join(name_parts) + ".nc"

        p = Path(self.data_path) / "embeddings" / "with_aux" / fn
        return utils.XArrayTarget(str(p))


class SceneAuxFieldWithEmbeddings(luigi.Task):
    aux_name = luigi.OptionalParameter()
    scene_id = luigi.Parameter()
    tiles_kind = luigi.Parameter()

    embedding_model_path = luigi.Parameter()
    embedding_model_args = luigi.DictParameter(default={})

    data_path = luigi.Parameter(default=".")
    crop_pad_ptc = luigi.FloatParameter(default=0.1)

    def requires(self):
        if self.tiles_kind == "rect-slidingwindow":
            return SceneSlidingWindowEmbeddingsAuxFieldRegridding(
                data_path=self.data_path,
                scene_id=self.scene_id,
                aux_name=self.aux_name,
                embedding_model_path=self.embedding_model_path,
                embedding_model_args=self.embedding_model_args,
            )
        else:
            tasks = {}
            tasks["aux"] = SceneTilesData(
                data_path=self.data_path,
                aux_name=self.aux_name,
                scene_id=self.scene_id,
                tiles_kind=self.tiles_kind,
            )
            tasks["embeddings"] = SceneTileEmbeddings(
                data_path=self.data_path,
                scene_id=self.scene_id,
                tiles_kind=self.tiles_kind,
                model_path=self.embedding_model_path,
                model_args=self.embedding_model_args,
            )
            return tasks

    def run(self):
        if self.tiles_kind == "rect-slidingwindow":
            pass
        elif self.tiles_kind == "triplets":
            aux_fields = self.input()["aux"]
            da_embs = self.input()["embeddings"].open()

            if da_embs.count() == 0:
                ds = xr.Dataset()
            else:
                values = []
                for triplet_tile_id in da_embs.triplet_tile_id.values:
                    da_tile_aux = aux_fields[triplet_tile_id]["data"].open()
                    da_tile_aux_value = da_tile_aux.mean(keep_attrs=True)
                    da_tile_aux_value.attrs["long_name"] = (
                        "tile mean " + da_tile_aux_value.long_name
                    )
                    da_tile_aux_value["triplet_tile_id"] = triplet_tile_id
                    values.append(da_tile_aux_value)

                da_aux_values = xr.concat(values, dim="triplet_tile_id")
                ds = xr.merge([da_embs, da_aux_values])

            Path(self.output().path).parent.mkdir(exist_ok=True, parents=True)
            ds.to_netcdf(self.output().path)
        else:
            raise NotImplementedError(self.tiles_kind)

    def output(self):
        if self.tiles_kind == "rect-slidingwindow":
            return self.input()

        emb_name = make_embedding_name(
            kind=self.tiles_kind,
            model_path=self.embedding_model_path,
            **dict(self.embedding_model_args),
        )

        name_parts = [
            self.scene_id,
            self.aux_name,
            "by",
            emb_name,
        ]

        fn = ".".join(name_parts) + ".nc"

        p = Path(self.data_path) / "embeddings" / "with_aux" / self.tiles_kind / fn
        return utils.XArrayTarget(str(p))


class DatasetScenesAuxFieldWithEmbeddings(SceneBulkProcessingBaseTask):
    TaskClass = SceneAuxFieldWithEmbeddings
    SceneIDsTaskClass = CheckForAuxiliaryFiles

    aux_name = luigi.OptionalParameter()
    tiles_kind = luigi.Parameter()

    embedding_model_path = luigi.Parameter()
    embedding_model_args = luigi.DictParameter(default={})

    data_path = luigi.Parameter(default=".")
    crop_pad_ptc = luigi.FloatParameter(default=0.1)

    def _get_task_class_kwargs(self, scene_ids):
        return dict(
            aux_name=self.aux_name,
            tiles_kind=self.tiles_kind,
            embedding_model_path=self.embedding_model_path,
            embedding_model_args=self.embedding_model_args,
        )

    def _get_scene_ids_task_kwargs(self):
        return dict(aux_name=self.aux_name)


class AggregatedDatasetScenesAuxFieldWithEmbeddings(
    luigi.Task, _AggregatedTileEmbeddingsTransformMixin
):
    """
    Combine across all scenes in a dataset the embeddings and aux-field values
    into a single file. Also, optionally apply an embedding transform
    """

    aux_name = luigi.Parameter()
    tiles_kind = luigi.Parameter()

    embedding_model_path = luigi.Parameter()
    embedding_model_args = luigi.DictParameter(default={})

    data_path = luigi.Parameter(default=".")

    def requires(self):
        kwargs = dict(
            data_path=self.data_path,
            aux_name=self.aux_name,
            tiles_kind=self.tiles_kind,
            embedding_model_path=self.embedding_model_path,
            embedding_model_args=self.embedding_model_args,
        )
        if self.embedding_transform is None:
            return DatasetScenesAuxFieldWithEmbeddings(**kwargs)

        return AggregatedDatasetScenesAuxFieldWithEmbeddings(**kwargs)

    def run(self):
        if self.embedding_transform is None:
            datasets = []
            if self.tiles_kind == "rect-slidingwindow":
                concat_dim = "scene_id"
            elif self.tiles_kind == "triplets":
                concat_dim = "triplet_tile_id"
            else:
                raise NotImplementedError(self.tiles_kind)

            for scene_id, inp in self.input().items():
                ds_scene = inp.open()
                if len(ds_scene.data_vars) == 0:
                    # no tiles in this scene
                    continue

                ds_scene["scene_id"] = scene_id
                stage = ds_scene.attrs["stage"]
                datasets.append(ds_scene)
                ds_scene["stage"] = stage

            ds = xr.concat(datasets, dim=concat_dim)
            ds = ds.set_coords(["stage", "scene_id"])
        else:
            ds = self.input().open()
<<<<<<< HEAD
            transform_model_args = dict(self.embedding_transform_args)

            if "pretrained_model" in transform_model_args:
                fp_pretrained_model = (
                    Path(self.data_path)
                    / "embeddings"
                    / "models"
                    / f"{transform_model_args.pop('pretrained_model')}.joblib"
                )
                transform_model_args["pretrained_model"] = joblib.load(
                    fp_pretrained_model
                )

            da_emb, transform_model = apply_transform(
                da=ds.emb,
                transform_type=self.embedding_transform,
                return_model=True,
                **transform_model_args,
            )
            ds[da_emb.name] = da_emb

            if "pretrained_model" not in transform_model_args:
                emb_model_name = make_embedding_name(
                    kind=self.tiles_kind,
                    model_path=self.embedding_model_path,
                    model_args=self.embedding_model_args,
                )
                transform_name = make_transform_name(
                    transform=self.embedding_transform,
                    transform_args=self.embedding_transform_args,
                )
                fn = f"{emb_model_name}.{transform_name}.joblib"
                fp_transform_model = Path(self.embedding_model_path).parent / fn
                joblib.dump(transform_model, fp_transform_model)
=======
            ds["emb"] = self._apply_transform(da_emb=ds.emb)
>>>>>>> be273e27

        ds.to_netcdf(self.output().path)

    @property
    def transform_name(self):
        return make_transform_name(
            transform=self.embedding_transform,
            aux=self.aux_name,
            **dict(self.embedding_transform_args),
        )

    def output(self):
        emb_name = make_embedding_name(
            kind=self.tiles_kind,
            model_path=self.embedding_model_path,
<<<<<<< HEAD
            **self.embedding_model_args,
=======
            **dict(self.embedding_model_args),
>>>>>>> be273e27
        )

        name_parts = [
            "__all__",
            self.aux_name,
            "by",
            emb_name,
        ]

        transform_name = self.transform_name

        if transform_name is not None:
            name_parts.append(transform_name)

        name = ".".join(name_parts)
        p = Path(self.data_path) / "embeddings" / "with_aux"
        return utils.XArrayTarget(str(p / (name + ".nc")))<|MERGE_RESOLUTION|>--- conflicted
+++ resolved
@@ -461,44 +461,7 @@
             ds = ds.set_coords(["stage", "scene_id"])
         else:
             ds = self.input().open()
-<<<<<<< HEAD
-            transform_model_args = dict(self.embedding_transform_args)
-
-            if "pretrained_model" in transform_model_args:
-                fp_pretrained_model = (
-                    Path(self.data_path)
-                    / "embeddings"
-                    / "models"
-                    / f"{transform_model_args.pop('pretrained_model')}.joblib"
-                )
-                transform_model_args["pretrained_model"] = joblib.load(
-                    fp_pretrained_model
-                )
-
-            da_emb, transform_model = apply_transform(
-                da=ds.emb,
-                transform_type=self.embedding_transform,
-                return_model=True,
-                **transform_model_args,
-            )
-            ds[da_emb.name] = da_emb
-
-            if "pretrained_model" not in transform_model_args:
-                emb_model_name = make_embedding_name(
-                    kind=self.tiles_kind,
-                    model_path=self.embedding_model_path,
-                    model_args=self.embedding_model_args,
-                )
-                transform_name = make_transform_name(
-                    transform=self.embedding_transform,
-                    transform_args=self.embedding_transform_args,
-                )
-                fn = f"{emb_model_name}.{transform_name}.joblib"
-                fp_transform_model = Path(self.embedding_model_path).parent / fn
-                joblib.dump(transform_model, fp_transform_model)
-=======
             ds["emb"] = self._apply_transform(da_emb=ds.emb)
->>>>>>> be273e27
 
         ds.to_netcdf(self.output().path)
 
@@ -514,11 +477,7 @@
         emb_name = make_embedding_name(
             kind=self.tiles_kind,
             model_path=self.embedding_model_path,
-<<<<<<< HEAD
-            **self.embedding_model_args,
-=======
             **dict(self.embedding_model_args),
->>>>>>> be273e27
         )
 
         name_parts = [
