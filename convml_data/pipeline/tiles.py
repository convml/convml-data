from pathlib import Path

import luigi
import regridcart as rc
import xarray as xr

from .. import DataSource
from ..sampling import domain as sampling_domain
from ..utils.luigi import DBTarget, XArrayTarget, YAMLTarget
from . import trajectory_tiles, triplets
from .aux_sources import CheckForAuxiliaryFiles
from .sampling import CropSceneSourceFiles, SceneSourceFiles, _SceneRectSampleBase
from .scene_images import SceneImageMixin


class TilesInScene(luigi.Task):
    data_path = luigi.Parameter(default=".")
    scene_id = luigi.Parameter()
    tiles_kind = luigi.Parameter()

    def requires(self):
        if self.tiles_kind == "triplets":
            return triplets.TripletSceneSplits(data_path=self.data_path)
        if self.tiles_kind == "trajectories":
            return trajectory_tiles.TilesPerScene(data_path=self.data_path)

        raise NotImplementedError(self.tiles_kind)

    def run(self):
        tiles_per_scene = self.input().open()
        # we will write an empty file since we don't need to sample tiles
        # from this scene
        scene_tiles_meta = tiles_per_scene.get(self.scene_id, {})
        self.output().write(scene_tiles_meta)

    def output(self):
        p = Path(self.data_path) / self.tiles_kind
        return DBTarget(path=p, db_type="yaml", db_name=f"{self.scene_id}_tiles")


class SceneTileLocations(luigi.Task):
    """
    For a given scene work out the sampling locations of all the tiles in it
    """

    data_path = luigi.Parameter(default=".")
    scene_id = luigi.Parameter()
    tiles_kind = luigi.Parameter()

    @property
    def data_source(self):
        return DataSource.load(path=self.data_path)

    def requires(self):
        reqs = dict(
            tiles_meta=TilesInScene(
                scene_id=self.scene_id,
                data_path=self.data_path,
                tiles_kind=self.tiles_kind,
            ),
        )

        domain = self.data_source.domain
        if isinstance(domain, sampling_domain.SourceDataDomain):
            reqs["scene_source_data"] = SceneSourceFiles(
                scene_id=self.scene_id, data_path=self.data_path
            )

        return reqs

    def run(self):
        tiles_meta = self.input()["tiles_meta"].open()

        if len(tiles_meta) > 0:
            # not all scenes have to have tiles in them (if for example we're
            # sampling fewer tiles that we have scenes)
            if self.tiles_kind == "triplets":
                domain = self.data_source.domain
                if isinstance(domain, sampling_domain.SourceDataDomain):
                    ds_scene = self.input()["scene_source_data"].open()
                    domain = domain.generate_from_dataset(ds=ds_scene)

                tile_locations = triplets.sample_triplet_tile_locations(
                    tiles_meta=tiles_meta,
                    domain=domain,
                    data_source=self.data_source,
                )
            elif self.tiles_kind == "trajectories":
                tile_locations = tiles_meta
            else:
                raise NotImplementedError(self.tiles_kind)
        else:
            tile_locations = []

        Path(self.output().fn).parent.mkdir(exist_ok=True, parents=True)
        self.output().write(tile_locations)

    def output(self):
        name = f"tile_locations.{self.scene_id}"
        p = Path(self.data_path) / self.tiles_kind
        return DBTarget(path=p, db_type="yaml", db_name=name)


class CropSceneSourceFilesForTiles(CropSceneSourceFiles):
    tiles_kind = luigi.Parameter()
    scene_id = luigi.Parameter()
    data_path = luigi.Parameter(default=".")

    def requires(self):
        reqs = super().requires()

        reqs["tile_locations"] = SceneTileLocations(
            data_path=self.data_path, scene_id=self.scene_id, tiles_kind=self.tiles_kind
        )

        return reqs

    @property
    def domain(self):
        tiles_meta = self.input()["tile_locations"].open()

        lats = []
        lons = []
        for tile_meta in tiles_meta:
            lats.append(tile_meta["loc"]["central_latitude"])
            lons.append(tile_meta["loc"]["central_longitude"])

        da_lat = xr.DataArray(lats)
        da_lon = xr.DataArray(lons)

        domain_spanning = sampling_domain.LatLonPointsSpanningDomain(
            da_lat=da_lat, da_lon=da_lon
        )

        datasource = DataSource.load(path=self.data_path)
        sampling_meta = datasource.sampling
        dx = datasource.sampling["resolution"]
        tile_N = sampling_meta[self.tiles_kind]["tile_N"]
        tile_size = dx * tile_N

        domain = rc.LocalCartesianDomain(
            central_longitude=domain_spanning.central_longitude,
            central_latitude=domain_spanning.central_latitude,
            l_zonal=domain_spanning.l_zonal + 2 * tile_size,
            l_meridional=domain_spanning.l_meridional + 2 * tile_size,
        )

        return domain

    @property
    def output_path(self):
        output_path = super().output_path
        assert output_path.name == "cropped"

        return output_path.parent / f"cropped_for_{self.tiles_kind}"


<<<<<<< HEAD
class SceneTilesData(_SceneRectSampleBase):
    """
    Generate all tiles for a specific scene
    """

=======
class SceneTilesData(_SceneRectSampleBase, SceneImageMixin):
>>>>>>> 4dc00953
    tiles_kind = luigi.Parameter()
    aux_name = luigi.OptionalParameter(default=None)

    @property
    def data_source(self):
        return DataSource.load(path=self.data_path)

    def requires(self):
        data_source = self.data_source

        reqs = {}
        if isinstance(data_source.domain, sampling_domain.SourceDataDomain):
            reqs["source_data"] = SceneSourceFiles(
                scene_id=self.scene_id,
                data_path=self.data_path,
                aux_name=self.aux_name,
            )
        else:
            reqs["source_data"] = CropSceneSourceFilesForTiles(
                scene_id=self.scene_id,
                data_path=self.data_path,
                pad_ptc=self.crop_pad_ptc,
                tiles_kind=self.tiles_kind,
                aux_name=self.aux_name,
            )

        reqs["tile_locations"] = SceneTileLocations(
            data_path=self.data_path, scene_id=self.scene_id, tiles_kind=self.tiles_kind
        )

        return reqs

    def run(self):
        inputs = self.input()
        source_data_input = inputs["source_data"]
        # for cropped fields the parent task returns a dictionary so that
        # we can have the rendered image too (if that has been produced)
        if isinstance(source_data_input, dict):
            da_src = source_data_input["data"].open()
        else:
            da_src = source_data_input.open()

        domain = self.data_source.domain
        if isinstance(domain, sampling_domain.SourceDataDomain):
            domain = domain.generate_from_dataset(ds=da_src)

        data_source = self.data_source
        dx = data_source.sampling["resolution"]

        tile_N = data_source.sampling[self.tiles_kind].get("tile_N")

        for tile_identifier, tile_domain, tile_meta in self.tile_domains:
            method = "nearest_s2d"
            da_tile = rc.resample(domain=tile_domain, da=da_src, dx=dx, method=method)
            if tile_N is not None:
                img_shape = (int(da_tile.x.count()), int(da_tile.y.count()))
                if img_shape[0] != tile_N or img_shape[1] != tile_N:
                    raise Exception(
                        "Regridder returned a tile with incorrect shape "
                        f"({tile_N}, {tile_N}) != {img_shape}"
                    )

            if self.aux_name is not None:
                da_tile.name = self.aux_name
                da_tile.attrs.update(da_src.attrs)

            tile_output = self.output()[tile_identifier]
            Path(tile_output["data"].path).parent.mkdir(exist_ok=True, parents=True)
            tile_output["data"].write(da_tile)

            img_tile = self._create_image(da_scene=da_tile, da_src=da_src)

            if tile_N is not None:
                if hasattr(img_tile, "size"):
                    img_shape = img_tile.size
                else:
                    # trollimage.xrimage.XRImage doesn't have a `.size`
                    # attribute like PIL.Image does, but it does have `.data`
                    # which has a shape
                    _, *image_shape = img_tile.data.shape

                if img_shape[0] != tile_N or img_shape[1] != tile_N:
                    raise Exception(
                        "Produced image has incorrect shape "
                        f"({tile_N}, {tile_N}) != {img_shape}"
                    )
            img_tile.save(str(tile_output["image"].path))

            tile_meta["scene_id"] = self.scene_id
            if self.aux_name is not None:
                tile_meta["aux_name"] = self.aux_name
            tile_output["meta"].write(tile_meta)

    @property
    def tile_identifier_format(self):
        if self.tiles_kind == "triplets":
            tile_identifier_format = triplets.TILE_IDENTIFIER_FORMAT
        elif self.tiles_kind == "trajectories":
            tile_identifier_format = trajectory_tiles.TILE_IDENTIFIER_FORMAT
        else:
            raise NotImplementedError(self.tiles_kind)

        return tile_identifier_format

    @property
    def tile_domains(self):
        tiles_meta = self.input()["tile_locations"].open()

        for tile_meta in tiles_meta:
            tile_domain = rc.deserialise_domain(tile_meta["loc"])
            tile_identifier = self.tile_identifier_format.format(**tile_meta)

            yield tile_identifier, tile_domain, tile_meta

    def get_tile_collection_name(self, tile_meta):
        if self.tiles_kind == "triplets":
            tile_collection_name = tile_meta["triplet_collection"]
        elif self.tiles_kind == "trajectories":
            tile_collection_name = None
        else:
            raise NotImplementedError(self.tiles_kind)

        return tile_collection_name

    def output(self):
        if not self.input()["tile_locations"].exists():
            return luigi.LocalTarget("__fakefile__.nc")

        tiles_meta = self.input()["tile_locations"].open()

        tiles_data_path = Path(self.data_path) / self.tiles_kind
        if self.aux_name is not None:
            tiles_data_path /= self.aux_name

        outputs = {}

        for tile_meta in tiles_meta:
            tile_identifier = self.tile_identifier_format.format(**tile_meta)
            tile_data_path = tiles_data_path

            tile_collection = self.get_tile_collection_name(tile_meta)
            if tile_collection is not None:
                tile_data_path /= tile_collection

            fn_data = f"{tile_identifier}.nc"
            fn_image = f"{tile_identifier}.png"
            fn_meta = f"{tile_identifier}.yml"
            outputs[tile_identifier] = dict(
                data=XArrayTarget(str(tile_data_path / fn_data)),
                image=luigi.LocalTarget(str(tile_data_path / fn_image)),
                meta=YAMLTarget(path=str(tile_data_path / fn_meta)),
            )
        return outputs


class CreateTilesMeta(luigi.Task):
    """
    Generate meta info for all tiles across all scenes. This task is only
    implemented for convenience. To actually generate the tile data for all
    scenes you should use the `GenerateTiles` task
    """

    data_path = luigi.Parameter(default=".")
    tiles_kind = luigi.Parameter()

    @property
    def data_source(self):
        return DataSource.load(path=self.data_path)

    def requires(self):
        tasks = {}
        if self.tiles_kind == "triplets":
            tasks["tiles_per_scene"] = triplets.TripletSceneSplits(
                data_path=self.data_path
            )
        elif self.tiles_kind == "trajectories":
            tasks["tiles_per_scene"] = trajectory_tiles.TilesPerScene(
                data_path=self.data_path
            )
        else:
            raise NotImplementedError(self.tiles_kind)

        return tasks

    def run(self):
        tiles_per_scene = self.input()["tiles_per_scene"].open()
        if "scene_ids" in self.input():
            scene_ids = list(self.input()["scene_ids"].open().keys())
        else:
            scene_ids = list(tiles_per_scene.keys())

        tasks_tiles = {}
        for scene_id in scene_ids:
            tiles_meta = tiles_per_scene[scene_id]
            if len(tiles_meta) > 0:
                tasks_tiles[scene_id] = SceneTileLocations(
                    data_path=self.data_path,
                    scene_id=scene_id,
                    tiles_kind=self.tiles_kind,
                )

        yield tasks_tiles


class GenerateTiles(luigi.Task):
    """
    Generate all tiles across all scenes. First which tiles to generate per
    scene is worked out (the method is dependent on the sampling strategy of
    the tiles, for example triplets or along trajectories) and second
    `SceneTilesData` is invoked to generate tiles for each scene.
    """

    data_path = luigi.Parameter(default=".")
    tiles_kind = luigi.Parameter()
    aux_name = luigi.OptionalParameter(default=None)

    @property
    def data_source(self):
        return DataSource.load(path=self.data_path)

    def requires(self):
        tasks = {}
        if self.tiles_kind == "triplets":
            tasks["tiles_per_scene"] = triplets.TripletSceneSplits(
                data_path=self.data_path
            )
        elif self.tiles_kind == "trajectories":
            tasks["tiles_per_scene"] = trajectory_tiles.TilesPerScene(
                data_path=self.data_path
            )
        else:
            raise NotImplementedError(self.tiles_kind)

        if self.aux_name is not None:
            tasks["aux_scenes"] = CheckForAuxiliaryFiles(
                data_path=self.data_path, aux_name=self.aux_name
            )

        return tasks

    def run(self):
        tiles_per_scene = self.input()["tiles_per_scene"].open()
        scene_ids = list(tiles_per_scene.keys())

        # exclude scene ids without a tile
        scene_ids = [
            scene_id for scene_id in scene_ids if len(tiles_per_scene[scene_id]) > 0
        ]

        if "aux_scenes" in self.input():
            aux_scene_ids = list(self.input()["aux_scenes"].open().keys())
            scene_ids = [
                scene_id for scene_id in scene_ids if scene_id in aux_scene_ids
            ]

        tasks_tiles = {}
        for scene_id in scene_ids:
            tasks_tiles[scene_id] = SceneTilesData(
                scene_id=scene_id,
                tiles_kind=self.tiles_kind,
                aux_name=self.aux_name,
            )

        yield tasks_tiles<|MERGE_RESOLUTION|>--- conflicted
+++ resolved
@@ -155,15 +155,11 @@
         return output_path.parent / f"cropped_for_{self.tiles_kind}"
 
 
-<<<<<<< HEAD
-class SceneTilesData(_SceneRectSampleBase):
+class SceneTilesData(_SceneRectSampleBase, SceneImageMixin):
     """
     Generate all tiles for a specific scene
     """
 
-=======
-class SceneTilesData(_SceneRectSampleBase, SceneImageMixin):
->>>>>>> 4dc00953
     tiles_kind = luigi.Parameter()
     aux_name = luigi.OptionalParameter(default=None)
 
