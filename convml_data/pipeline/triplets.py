--- conflicted
+++ resolved
@@ -5,12 +5,7 @@
 
 from .. import DataSource
 from ..sampling import triplets as triplet_sampling
-<<<<<<< HEAD
-from ..sources.images import rgb_image_from_scene_data
-from ..utils.luigi import DBTarget, XArrayTarget
-=======
 from ..utils.luigi import DBTarget
->>>>>>> b00319c3
 from . import GenerateSceneIDs
 
 # duplicated from `convml_tt`, do not change this
