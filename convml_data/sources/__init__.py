--- conflicted
+++ resolved
@@ -3,11 +3,7 @@
 import regridcart as rc
 import xarray as xr
 
-<<<<<<< HEAD
-from . import ceres, goes16, user_functions
-=======
-from . import ceres_geo, ceres_syn1deg_modis, era5, goes16, user_functions
->>>>>>> 6f141c70
+from . import ceres_geo, ceres_syn1deg_modis, goes16, user_functions
 from .goes16.pipeline import GOES16Fetch, GOES16Query
 from .images import rgb_image_from_scene_data as create_image  # noqa
 from .les import FindLESFiles, LESDataFile
