from pathlib import Path

import numpy as np
import xarray as xr

<<<<<<< HEAD
from . import ceres, era5, goes16
from . import images as source_images
=======
from . import ceres, goes16
>>>>>>> 4dc00953
from .goes16.pipeline import GOES16Fetch, GOES16Query
from .images import rgb_image_from_scene_data as create_image  # noqa
from .les import FindLESFiles, LESDataFile


def build_query_tasks(
    source_name, source_type, time_intervals, source_data_path, product_meta={}
):
    """return collection of luigi.Task objects that will query a data source"""
    if source_name == "goes16":
        if source_type == "truecolor_rgb":
            channels = [1, 2, 3]
        elif source_type.startswith("multichannel__") or source_type.startswith(
            "singlechannel__"
        ):
            channels = list(goes16.parse_product_shorthand(source_type).keys())
        elif source_type == "user_function":
            channels = get_user_function_source_input_names(product_meta=product_meta)
        else:
            raise NotImplementedError(source_type)

        tasks = {}
        for t_start, t_end in time_intervals:
            dt_total = t_end - t_start
            t_center = t_start + dt_total / 2.0

            for channel in channels:
                t = GOES16Query(
                    data_path=source_data_path,
                    time=t_center,
                    dt_max=dt_total / 2.0,
                    channel=channel,
                )
                tasks.setdefault(channel, []).append(t)

        if len(channels) == 1:
            tasks = tasks[channels[0]]

    elif source_name == "LES":
        kind, *variables = source_type.split("__")

        if not kind == "singlechannel":
            raise NotImplementedError(source_type)
        source_variable = variables[0]

        raise NotImplementedError("LES")
        data_source = None
        filename_glob = data_source.files is not None and data_source.files or "*.nc"
        tasks = FindLESFiles(
            data_path=source_data_path,
            source_variable=source_variable,
            filename_glob=filename_glob,
        )
    elif source_name in ["ceres", "era5"]:
        if source_name == "ceres":
            QueryTaskClass = ceres.pipeline.QueryForData
        elif source_name == "era5":
            QueryTaskClass = era5.pipeline.ERA5Query
        else:
            raise NotImplementedError(source_name)

        tasks = []
        for t_start, t_end in time_intervals:
            t = QueryTaskClass(
                data_path=source_data_path,
                t_start=t_start,
                t_end=t_end,
                data_type=source_type,
            )
            tasks.append(t)

    else:
        raise NotImplementedError(source_name)

    return tasks


def build_fetch_tasks(scene_source_files, source_name, source_data_path):
    """Return collection of luigi.Task's which will fetch any missing files for
    a specific scene"""
    if source_name == "goes16":
        task = GOES16Fetch(
            keys=np.atleast_1d(scene_source_files).tolist(),
            data_path=source_data_path,
        )
    elif source_name == "LES":
        # assume that these files already exist
        task = LESDataFile(file_path=scene_source_files)
    elif source_name == "ceres":
        task = ceres.pipeline.FetchFile(
            filename=scene_source_files,
            data_path=Path(source_data_path) / "raw",
        )
    elif source_name == "era5":
        task = era5.pipeline.ERA5Fetch(
            filename=scene_source_files,
            data_path=Path(source_data_path) / "raw",
        )
    else:
        raise NotImplementedError(source_name)

    return task


class IncompleteSourceDefition(Exception):
    pass


def get_user_function_source_input_names(product_meta):
    if "input" not in product_meta:
        raise IncompleteSourceDefition(
            "To use a `user_function` you will need to define its inputs"
            " by listing each channel needed in a section called `input`"
        )
    source_inputs = product_meta["input"]
    if isinstance(source_inputs, list):
        input_names = source_inputs
    elif isinstance(source_inputs, dict):
        input_names = list(source_inputs.keys())
    else:
        raise NotImplementedError(source_inputs)
    return input_names


def get_time_for_filename(source_name, filename):
    """Return the timestamp for a given source data file"""
    if source_name == "goes16":
        t = GOES16Query.get_time(filename=filename)
    elif source_name == "LES":
        t = FindLESFiles.get_time(filename=filename)
    elif source_name == "ceres":
        t = ceres.pipeline.QueryForData.get_time(filename=filename)
    elif source_name == "era5":
        t = era5.pipeline.ERA5Query.get_time(filename=filename)
    else:
        raise NotImplementedError(source_name)

    return t


<<<<<<< HEAD
def extract_variable(task_input, data_source, product, bbox_crop=None):
=======
def extract_variable(task_input, data_source, product, product_meta):
>>>>>>> 4dc00953
    if data_source == "ceres":
        _, var_name = product.split("__")
        da = ceres.extract_variable(task_input=task_input, var_name=var_name)
    elif data_source == "goes16":
        if product == "truecolor_rgb":
            if not len(task_input) == 3:
                raise Exception(
                    "To create TrueColor RGB images for GOES-16 the first"
                    " three Radiance channels (1, 2, 3) are needed"
                )

            scene_fns = [inp.fn for inp in task_input]
            da = goes16.satpy_rgb.load_rgb_files_and_get_composite_da(
                scene_fns=scene_fns, bbox_crop=bbox_crop
            )
        elif product.startswith("multichannel__"):
            das = []
            channels = goes16.parse_product_shorthand(product)
            for task_channel in task_input:
                path = task_channel.path
                file_meta = GOES16Query.parse_filename(filename=path)
                channel_number = file_meta["channel"]

                derived_variable = None
                if channels[channel_number] == "bt":
                    derived_variable = "brightness_temperature"
                elif channels[channel_number] is not None:
                    raise NotImplementedError(channels[channel_number])

                da = goes16.satpy_rgb.load_radiance_channel(
                    scene_fn=path,
                    channel_number=channel_number,
                    derived_variable=derived_variable,
                )
                da["channel"] = channel_number
                das.append(da)
            # TODO: may need to do some regridding here if we try to stack
            # channels with different spatial resolution
            da = xr.concat(das, dim="channel")
        elif product.startswith("singlechannel__"):
            channels = goes16.parse_product_shorthand(product)
            assert len(channels) == 1
            channel_number = list(channels.keys())[0]
            derived_variable = None
            if channels[channel_number] == "bt":
                derived_variable = "brightness_temperature"
            elif channels[channel_number] is not None:
                raise NotImplementedError(channels[channel_number])

            da = goes16.satpy_rgb.load_radiance_channel(
                scene_fn=task_input[0].path,
                derived_variable=derived_variable,
                channel_number=channel_number,
            )
        elif product == "user_function":
            das = []
            product_input = product_meta["input"]
            for task_channel in task_input:
                path = task_channel.path
                file_meta = GOES16Query.parse_filename(filename=path)
                channel_number = file_meta["channel"]

                derived_variable = None
                if isinstance(product_input, dict):
                    derived_variable = product_input[channel_number]

                da = goes16.satpy_rgb.load_radiance_channel(
                    scene_fn=path,
                    channel_number=channel_number,
                    derived_variable=derived_variable,
                )
                da["channel"] = channel_number
                das.append(da)
            # TODO: may need to do some regridding here if we try to stack
            # channels with different spatial resolution
            da = xr.concat(das, dim="channel")
        else:
            da = goes16.satpy_rgb.load_aux_file(scene_fn=task_input)
    elif data_source == "LES":
        ds_input = task_input.open()
        var_name = product
        da = ds_input[var_name]
    elif data_source == "era5":
        da = task_input.open().rename(dict(longitude="lon", latitude="lat"))
    else:
        raise NotImplementedError(data_source)

    return da<|MERGE_RESOLUTION|>--- conflicted
+++ resolved
@@ -3,12 +3,8 @@
 import numpy as np
 import xarray as xr
 
-<<<<<<< HEAD
 from . import ceres, era5, goes16
 from . import images as source_images
-=======
-from . import ceres, goes16
->>>>>>> 4dc00953
 from .goes16.pipeline import GOES16Fetch, GOES16Query
 from .images import rgb_image_from_scene_data as create_image  # noqa
 from .les import FindLESFiles, LESDataFile
@@ -149,11 +145,7 @@
     return t
 
 
-<<<<<<< HEAD
-def extract_variable(task_input, data_source, product, bbox_crop=None):
-=======
-def extract_variable(task_input, data_source, product, product_meta):
->>>>>>> 4dc00953
+def extract_variable(task_input, data_source, product, product_meta, bbox_crop=None):
     if data_source == "ceres":
         _, var_name = product.split("__")
         da = ceres.extract_variable(task_input=task_input, var_name=var_name)
