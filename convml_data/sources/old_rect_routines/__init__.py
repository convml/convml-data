--- conflicted
+++ resolved
@@ -1,16 +1,12 @@
 import luigi
 
 from .. import utils
-<<<<<<< HEAD
-from . import ceres, convml_tt_aux, radar
+from . import ceres, convml_tt_aux
+
 try:
     from . import era5
 except ImportError:
     era5 = None
-
-=======
-from . import ceres, convml_tt_aux, era5
->>>>>>> db5fd233
 
 
 class FieldCropped(luigi.WrapperTask):
