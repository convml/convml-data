"""
Parser and class for representing dataset information given by `meta.yaml` files
"""
import datetime
import functools
import pprint
from pathlib import Path

import dateutil.parser
import numpy as np
<<<<<<< HEAD
import functools
import xarray as xr
=======
import yaml
>>>>>>> abd1be12
from regridcart import LocalCartesianDomain

from .sampling.domain import SourceDataDomain, TrajectoriesSpanningDomain
from .utils import time_filters


def _parse_datetime(o):
    if not type(o) == datetime.datetime:
        return dateutil.parser.parse(o)
    else:
        return o


def _npdt64_to_dt(v):
    return v.astype("datetime64[s]").astype(datetime.datetime)


def _load_trajectories(datasource_meta):
    fn_trajectories = datasource_meta.get("trajectories", {}).get("filepath")
    if fn_trajectories is None:
        raise Exception(
            "Please set the trajectories filepath by defining the value of"
            " `filepath` within `trajectories` in the root of meta.yaml"
        )
    ds_trajectories = xr.open_dataset(fn_trajectories)
    return ds_trajectories


def _parse_time_intervals(time_meta):
    if "intervals" in time_meta:
        for time_interval_meta in time_meta["intervals"]:
            for time_interval in _parse_time_intervals(time_meta=time_interval_meta):
                yield time_interval
    else:
        if "t_start" in time_meta:
            t_start = _parse_datetime(time_meta["t_start"])
            if "N_days" in time_meta:
                duration = datetime.timedelta(days=time_meta["N_days"])
                t_end = t_start + duration
            elif "t_end" in time_meta:
                t_end = _parse_datetime(time_meta["t_end"])
            else:
                raise NotImplementedError(time_meta)
        else:
            raise NotImplementedError(time_meta)

        yield (t_start, t_end)


class DataSource:
    def __init__(self, *args, **kwargs):
        self._meta = kwargs

        self._parse_time_meta()
        self._parse_sampling_meta()
        self._parse_domain_meta()

        assert "source" in self._meta
        assert "type" in self._meta

    def _parse_domain_meta(self):
        domain_meta = self._meta.get("domain", dict(kind="as_source"))
        local_cart_reqd_fields = [
            "central_latitude",
            "central_longitude",
            "l_zonal",
            "l_meridional",
        ]

        if all([field in domain_meta for field in local_cart_reqd_fields]):
            kwargs = {field: domain_meta[field] for field in local_cart_reqd_fields}
            domain = LocalCartesianDomain(**kwargs)
        elif domain_meta.get("kind") == "as_source":
            domain = SourceDataDomain()
        elif domain_meta.get("kind") == "spanning_trajectories":
            ds_trajectories = _load_trajectories(datasource_meta=self._meta)
            kwargs = {}
            if 'padding' in domain_meta:
                kwargs['padding'] = domain_meta['padding']
            domain = TrajectoriesSpanningDomain(
                ds_trajectories=ds_trajectories,
                **kwargs
            )
        else:
            raise NotImplementedError(domain_meta)

        self.domain = domain

    def _parse_sampling_meta(self):
        sampling_meta = self._meta.get("sampling", {})

        if "triplets" in sampling_meta:
            if "resolution" not in sampling_meta:
                raise Exception(
                    "To do triplet sampling you must define the `resolution` "
                    "(in meters/pixel) in the `sampling` section"
                )
            required_vars = ["N_triplets"]
            triplets_meta = sampling_meta["triplets"]
            if triplets_meta is None:
                triplets_meta = {}

            if "scene_collections_splitting" not in triplets_meta:
                triplets_meta[
                    "scene_collections_splitting"
                ] = "random_by_relative_sample_size"

            # default tile is 256x256 pixels
            if "tile_N" not in triplets_meta:
                triplets_meta["tile_N"] = 256

            missing_vars = list(filter(lambda v: v not in triplets_meta, required_vars))
            if len(missing_vars) > 0:
                raise Exception(
                    f"To make triplet samplings you must also define the following variables "
                    f" {', '.join(missing_vars)}"
                )

            N_triplets = triplets_meta.get("N_triplets", {})

            # the default triplets collection is called "train"
            if type(N_triplets) == int:
                triplets_meta["N_triplets"] = dict(train=N_triplets)

            assert "train" in triplets_meta["N_triplets"]
            assert "tile_N" in triplets_meta
            # TODO calculate tile size here
            assert "scene_collections_splitting" in triplets_meta
            assert sum(triplets_meta["N_triplets"].values()) > 0

        self.sampling = sampling_meta

    def _parse_time_meta(self):
        time_meta = self._meta.get("time")
        if time_meta is None:
            if self.source == "goes16":
                raise Exception(
                    "The goes16 data source requires that you define the start "
                    "time (t_start) and either end time (t_end) or number of days "
                    "(N_days) in a `time` section of `meta.yaml`"
                )
            return
        elif time_meta.get("source") == "trajectories":
            ds_trajectories = _load_trajectories(datasource_meta=self._meta)
            da_time = ds_trajectories.time
            t_min = _npdt64_to_dt(da_time.min().values)
            t_max = _npdt64_to_dt(da_time.max().values)
            self._time_intervals = [(t_min, t_max)]
        else:
            self._time_intervals = list(_parse_time_intervals(time_meta=time_meta))

    @property
    def time_intervals(self):
        return self._time_intervals

    @property
    def db_type(self):
        """Use yaml-files as "database" files by default, but make json an option for speed"""
        if "db_type" in self._meta:
            return self._meta["db_type"]
        else:
            return "yaml"

    @classmethod
    @functools.lru_cache(maxsize=10)
    def load(cls, path):
        path_abs = Path(path).expanduser().absolute()
        p = path_abs / "meta.yaml"
        name = p.parent.name
        with open(str(p)) as fh:
            meta = yaml.load(fh.read(), Loader=yaml.FullLoader)
        if meta is None:
            raise Exception(
                "Please as minimum define the `source` and `type` of this "
                "datasource in `meta.yaml`"
            )
        meta["name"] = name
        meta["data_path"] = Path(path_abs).absolute()
        return cls(**meta)

    @property
    def data_path(self):
        return self._meta["data_path"]

    @property
    def source(self):
        return self._meta["source"]

    @property
    def type(self):
        return self._meta["type"]

    @property
    def files(self):
        return self._meta.get("files", None)

    def __repr__(self):
        return pprint.pformat(
            {k: v for k, v in self._meta.items() if not k.startswith("_")}
        )

    def valid_scene_time(self, scene_time):
        """
        Apply the time filtering specified for this source dataset if one is specified
        """
        time_meta = self._meta.get("time")
        if time_meta is None:
            return True

        found_valid_interval = False
        for t_start, t_end in self.time_intervals:
            if np.datetime64(t_start) <= scene_time and scene_time <= np.datetime64(
                t_end
            ):
                found_valid_interval = True
        if not found_valid_interval:
            return False

        filters = time_meta.get("filters", {})
        for filter_kind, filter_value in filters.items():
            if filter_kind == "N_hours_from_zenith":
                lon_zenith = self.domain.central_longitude
                filter_fn = functools.partial(
                    time_filters.within_dt_from_zenith,
                    dt_zenith_max=datetime.timedelta(hours=filter_value),
                    lon_zenith=lon_zenith,
                )
            elif filter_kind == time_filters.DATETIME_ATTRS:
                filter_fn = functools.partial(
                    time_filters.within_attr_values, **{filter_kind: filter_value}
                )
            else:
                raise NotImplementedError(filter_kind)

            if not filter_fn(scene_time):
                return False

        return True<|MERGE_RESOLUTION|>--- conflicted
+++ resolved
@@ -8,12 +8,8 @@
 
 import dateutil.parser
 import numpy as np
-<<<<<<< HEAD
-import functools
 import xarray as xr
-=======
 import yaml
->>>>>>> abd1be12
 from regridcart import LocalCartesianDomain
 
 from .sampling.domain import SourceDataDomain, TrajectoriesSpanningDomain
@@ -91,11 +87,10 @@
         elif domain_meta.get("kind") == "spanning_trajectories":
             ds_trajectories = _load_trajectories(datasource_meta=self._meta)
             kwargs = {}
-            if 'padding' in domain_meta:
-                kwargs['padding'] = domain_meta['padding']
+            if "padding" in domain_meta:
+                kwargs["padding"] = domain_meta["padding"]
             domain = TrajectoriesSpanningDomain(
-                ds_trajectories=ds_trajectories,
-                **kwargs
+                ds_trajectories=ds_trajectories, **kwargs
             )
         else:
             raise NotImplementedError(domain_meta)
