from pathlib import Path

import luigi
import skimage.color
import matplotlib.pyplot as plt
import matplotlib.image as mpimg
import matplotlib.patches as mpatches
import numpy as np
import xarray as xr

from ...data.dataset import SceneBulkProcessingBaseTask, TripletDataset
from ...data.sources.satellite import tiler
from ...data.sources.satellite.rectpred import MakeRectRGBImage
from ...pipeline import XArrayTarget
from .data import DatasetImagePredictionMapData
from .transform import DatasetEmbeddingTransform


def _get_img_with_extent_cropped(da_emb, img_fn):
    """
    Load the image in `img_fn`, clip the image and return the
    image extent (xy-extent if the source data coordinates are available)
    """
    img = mpimg.imread(img_fn)

    i_ = da_emb.i0.values
    # NB: j-values might be decreasing in number if we're using a
    # y-coordinate with increasing values from bottom left, so we
    # sort first
    j_ = np.sort(da_emb.j0.values)

    def get_spacing(v):
        dv_all = np.diff(v)
        assert np.all(dv_all[0] == dv_all)
        return dv_all[0]

    i_step = get_spacing(i_)
    j_step = get_spacing(j_)

    ilim = (i_.min() - i_step // 2, i_.max() + i_step // 2)
    jlim = (j_.min() - j_step // 2, j_.max() + j_step // 2)

    img = img[slice(*jlim), slice(*ilim)]

    if "x" in da_emb.coords and "y" in da_emb.coords:
        # get x,y and indexing (i,j) extent from data array so
        # so we can clip and plot the image correctly
        x_min = da_emb.x.min()
        y_min = da_emb.y.min()
        x_max = da_emb.x.max()
        y_max = da_emb.y.max()

        dx = get_spacing(da_emb.x.values)
        dy = get_spacing(da_emb.y.values)
        xlim = (x_min - dx // 2, x_max + dx // 2)
        ylim = (y_min - dy // 2, y_max + dy // 2)

        extent = [*xlim, *ylim]

    return img, np.array(extent)


def _get_img_with_extent(da_emb, img_fn, dataset_path):
    """
    Load the image in `img_fn` and return the
    image extent (xy-extent if the source data coordinates are available)
    """
    img = mpimg.imread(img_fn)

    dataset = TripletDataset.load(dataset_path)
    domain_rect = tiler.RectTile(**dataset.extra["rectpred"]["domain"])
    return img, domain_rect.get_grid_extent()


def _make_rgb(da, dims, alpha=0.5):
    def scale_zero_one(v):
        return (v - v.min()) / (v.max() - v.min())

    scale = scale_zero_one

    d0, d1, d2 = da.dims
    assert d1 == "x" and d2 == "y"

    da_rgba = xr.DataArray(
        np.zeros((4, len(da.x), len(da.y))),
        dims=("rgba", "x", "y"),
        coords=dict(rgba=np.arange(4), x=da.x, y=da.y),
    )

    def _make_component(da_):
        if da_.rgba == 3:
            return alpha * np.ones_like(da_)
        else:
            return scale(da.sel({d0: dims[da_.rgba.item()]}).values)

    da_rgba = da_rgba.groupby("rgba").apply(_make_component)

    return da_rgba


class ComponentsAnnotationMapImage(luigi.Task):
    input_path = luigi.Parameter()
    components = luigi.ListParameter(default=[0, 1, 2])
    src_data_path = luigi.Parameter()
    col_wrap = luigi.IntParameter(default=2)

    def run(self):
        da_emb = xr.open_dataarray(self.input_path)

        da_emb.coords["pca_dim"] = np.arange(da_emb.pca_dim.count())

        da_emb = da_emb.assign_coords(
            x=da_emb.x / 1000.0,
            y=da_emb.y / 1000.0,
            explained_variance=np.round(da_emb.explained_variance, 2),
        )
        da_emb.x.attrs["units"] = "km"
        da_emb.y.attrs["units"] = "km"

        img, img_extent = self.get_image(da_emb=da_emb)

        img_extent = np.array(img_extent) / 1000.0

        # find non-xy dim
        d_not_xy = next(filter(lambda d: d not in ["x", "y"], da_emb.dims))

        N_subplots = len(self.components) + 1
        data_r = 3.0
        ncols = self.col_wrap
        size = 3.0

        nrows = int(np.ceil(N_subplots / ncols))
        figsize = (int(size * data_r * ncols), int(size * nrows))

        fig, axes = plt.subplots(
            figsize=figsize,
            nrows=nrows,
            ncols=ncols,
            subplot_kw=dict(aspect=1),
            sharex=True,
        )

        ax = axes.flatten()[0]
        ax.imshow(img, extent=img_extent)
        ax.set_title(da_emb.scene_id.item())

        for n, ax in zip(self.components, axes.flatten()[1:]):
            ax.imshow(img, extent=img_extent)
            da_ = da_emb.sel(**{d_not_xy: n})
            da_ = da_.drop(["i0", "j0", "scene_id"])

            da_.plot.imshow(ax=ax, y="y", alpha=0.5, add_colorbar=False)

            ax.set_xlim(*img_extent[:2])
            ax.set_ylim(*img_extent[2:])

        [ax.set_aspect(1) for ax in axes.flatten()]
        [ax.set_xlabel("") for ax in axes[:-1, :].flatten()]

        plt.tight_layout()

        fig.text(
            0.0,
            -0.02,
            "cum. explained variance: {}".format(
                np.cumsum(da_emb.explained_variance.values)
            ),
        )

        Path(self.output().fn).parent.mkdir(exist_ok=True, parents=True)
        plt.savefig(self.output().fn, bbox_inches="tight")
        plt.close(fig)

    def get_image(self, da_emb):
        raise NotImplementedError

    def output(self):
        image_fullpath = Path(self.input_path)
        src_path, src_fn = image_fullpath.parent, image_fullpath.name

        fn_out = src_fn.replace(
            ".nc",
            ".map.{}__comp.png".format(
                "_".join([str(v) for v in self.components])
            ),
        )

        p = Path(src_path) / fn_out

        return luigi.LocalTarget(str(p))


class DatasetComponentsAnnotationMapImage(ComponentsAnnotationMapImage):
    dataset_path = luigi.Parameter()
    step_size = luigi.Parameter()
    model_path = luigi.Parameter()
    scene_id = luigi.Parameter()
    transform_type = luigi.OptionalParameter()
    transform_extra_args = luigi.OptionalParameter()
    pretrained_transform_model = luigi.OptionalParameter(default=None)
    components = luigi.ListParameter(default=[0, 1, 2])
    crop_img = luigi.BoolParameter(default=False)

    def requires(self):
        if self.transform_type is None:
            return DatasetImagePredictionMapData(
                dataset_path=self.dataset_path,
                scene_id=self.scene_id,
                model_path=self.model_path,
                step_size=self.step_size,
            )
        else:
            return DatasetEmbeddingTransform(
                dataset_path=self.dataset_path,
                scene_id=self.scene_id,
                model_path=self.model_path,
                step_size=self.step_size,
                transform_type=self.transform_type,
                transform_extra_args=self.transform_extra_args,
                pretrained_model=self.pretrained_transform_model,
            )

    @property
    def input_path(self):
        return self.input().fn

    @property
    def src_data_path(self):
        return self.dataset_path

    def get_image(self, da_emb):
        img_path = (
            MakeRectRGBImage(dataset_path=self.dataset_path, scene_id=self.scene_id)
            .output()
            .fn
        )

        if self.crop_img:
            return _get_img_with_extent_cropped(da_emb, img_path)
        else:
            return _get_img_with_extent(
                da_emb=da_emb, img_fn=img_path, dataset_path=self.dataset_path
            )

    def output(self):
        model_name = Path(self.model_path).name.replace(".pkl", "")

        fn = "{}.{}_step.{}_transform.map.{}__comp.png".format(
            self.scene_id,
            self.step_size,
            self.transform_type,
            "_".join([str(v) for v in self.components]),
        )

        p_root = Path(self.dataset_path) / "embeddings" / "rect" / model_name

        if self.pretrained_transform_model is not None:
            p = p_root / self.pretrained_transform_model / "components_map" / fn
        else:
            p = p_root / "components_map" / fn
        return XArrayTarget(str(p))


class AllDatasetComponentAnnotationMapImages(SceneBulkProcessingBaseTask):
    model_path = luigi.Parameter()
    step_size = luigi.Parameter()
    transform_type = luigi.OptionalParameter()
    pretrained_transform_model = luigi.OptionalParameter(default=None)
    components = luigi.ListParameter(default=[0, 1, 2])

    TaskClass = DatasetComponentsAnnotationMapImage

    def _get_task_class_kwargs(self):
        return dict(
            model_path=self.model_path,
            step_size=self.step_size,
            transform_type=self.transform_type,
            pretrained_transform_model=self.pretrained_transform_model,
            components=self.components,
        )


<<<<<<< HEAD
def make_rgb_annotation_map_image(da, rgb_components, dataset_path, render_tiles=False, crop_image=True):
    """
    Render the contents of `da` onto the RGB image represented by the scene
    (`scene_id` expected to be defined for `da`).

    If `da` is 2D it will be rendered with discrete colours, otherwise if `da`
    is 3D the components of da to use should be given by `rgb_components`
    """
    if len(da.shape) == 3:
        # ensure non-xy dim is first
        d_not_xy = list(filter(lambda d: d not in ["x", "y"], da.dims))
        da = da.transpose(*d_not_xy, "x", "y")

=======
def plot_scene_image(da, dataset_path, ax=None, crop_image=True):
>>>>>>> be484e40
    def _get_image():
        if "scene_id" in list(da.coords) + list(da.attrs.keys()):
            try:
                scene_id = da.attrs['scene_id']
            except KeyError:
                scene_id = da.scene_id.item()
                assert type(scene_id) == str
            img_path = (
                MakeRectRGBImage(dataset_path=dataset_path, scene_id=scene_id)
                .output()
                .fn
            )

            if crop_image:
                return _get_img_with_extent_cropped(da, img_path)
            else:
                return _get_img_with_extent(
                    da=da, img_fn=img_path, dataset_path=dataset_path
                )
        else:
            raise NotImplementedError(da)

    img, img_extent = _get_image()

    if ax is None:
        lx = img_extent[1] - img_extent[0]
        ly = img_extent[3] - img_extent[2]
        r = lx/ly
        fig_height = 3.0
        fig_width = fig_height*r
        fig, ax = plt.subplots(figsize=(fig_width, fig_height))
        ax.set_aspect(1.0)
        ax.set_xlabel(xr.plot.utils.label_from_attrs(da.x))
        ax.set_ylabel(xr.plot.utils.label_from_attrs(da.y))
    ax.imshow(img, extent=img_extent, rasterized=True)

    return ax, img_extent


def make_rgb_annotation_map_image(da, rgb_components, dataset_path, render_tiles=False, crop_image=True):
    if len(da.shape) == 3:
        # ensure non-xy dim is first
        d_not_xy = list(filter(lambda d: d not in ["x", "y"], da.dims))
        da = da.transpose(*d_not_xy, "x", "y")

    # now we get to adding the annotation

    # scale distances to km
    if da.x.units == "m" and da.y.units == "m":
        s = 1000.0
        da = da.copy().assign_coords(
            dict(x=da.x.values / s, y=da.y.values / s)
        )
        da.x.attrs["units"] = "km"
        da.y.attrs["units"] = "km"
    else:
        s = 1.0

    if len(da.shape) == 3:
        da_rgba = _make_rgb(da=da, dims=rgb_components, alpha=0.5)
    elif len(da.shape) == 2:
        # when we have distinct classes (identified by integers) we just
        # want to map each label to a RGB color
        labels = da.stack(dict(n=da.dims))
        arr_rgb = skimage.color.label2rgb(
            label=labels.values, bg_color=(1.0, 1.0, 1.0)
        )
        # make an RGBA array so we can apply some alpha blending later
        rgba_shape = list(arr_rgb.shape)
        rgba_shape[-1] += 1
        arr_rgba = 0.3 * np.ones((rgba_shape))
        arr_rgba[..., :3] = arr_rgb
        # and put this into a DataArray, unstack to recover original dimensions
        da_rgba = xr.DataArray(
            arr_rgba, dims=("n", "rgba"), coords=dict(n=labels.n)
        ).unstack("n")
    else:
        raise NotImplementedError(da.shape)

    # set up the figure
    nrows = render_tiles and 4 or 3
    fig, axes = plt.subplots(
        figsize=(8, 3.2 * nrows),
        nrows=nrows,
        subplot_kw=dict(aspect=1),
        sharex=True,
    )

    ax = axes[0]
    _, img_extent = plot_scene_image(da=da, dataset_path=dataset_path, ax=ax, crop_image=crop_image)

    ax = axes[1]
    plot_scene_image(da=da, dataset_path=dataset_path, ax=ax, crop_image=crop_image)
    da_rgba.plot.imshow(ax=ax, rgb="rgba", y="y", rasterized=True)

    ax = axes[2]
    da_rgba[3] = 1.0
    da_rgba.plot.imshow(ax=ax, rgb="rgba", y="y", rasterized=True)

    if 'lx_tile' in da.attrs and 'ly_tile' in da.attrs:
        if render_tiles:
            x_, y_ = xr.broadcast(da.x, da.y)
            axes[2].scatter(x_, y_, marker="x")

            lx = da.lx_tile / s
            ly = da.ly_tile / s
            ax = axes[3]
            ax.imshow(img, extent=img_extent)
            for xc, yc in zip(x_.values.flatten(), y_.values.flatten()):
                c = da_rgba.sel(x=xc, y=yc).astype(float)
                # set alpha so we can see overlapping tiles
                c[-1] = 0.2
                c_edge = np.array(c)
                c_edge[-1] = 0.5
                rect = mpatches.Rectangle(
                    (xc - lx / 2.0, yc - ly / 2),
                    lx,
                    ly,
                    linewidth=1,
                    edgecolor=c_edge,
                    facecolor=c,
                    linestyle=":",
                )
                ax.scatter(xc, yc, color=c[:-1], marker="x")

                ax.add_patch(rect)

            def pad_lims(lim):
                plen = min(lim[1] - lim[0], lim[3] - lim[2])
                return [
                    (lim[0] - 0.1 * plen, lim[1] + plen * 0.1),
                    (lim[2] - 0.1 * plen, lim[3] + plen * 0.1),
                ]

            xlim, ylim = pad_lims(img_extent)
        else:
            x0, y0 = da.x.min(), da.y.max()
            lx = da.lx_tile / s
            ly = da.ly_tile / s
            rect = mpatches.Rectangle(
                (x0 - lx / 2.0, y0 - ly / 2),
                lx,
                ly,
                linewidth=1,
                edgecolor="grey",
                facecolor="none",
                linestyle=":",
            )
            ax.add_patch(rect)

    xlim = img_extent[:2]
    ylim = img_extent[2:]

    [ax.set_xlim(xlim) for ax in axes]
    [ax.set_ylim(ylim) for ax in axes]
    [ax.set_aspect(1) for ax in axes]

    plt.tight_layout()

    return fig, axes


class RGBAnnotationMapImage(luigi.Task):
    input_path = luigi.Parameter()
    rgb_components = luigi.ListParameter(default=[0, 1, 2])
    src_data_path = luigi.Parameter()
    render_tiles = luigi.BoolParameter(default=False)

    def make_plot(self, da_emb):
        return make_rgb_annotation_map_image(
            da=da_emb, rgb_components=self.rgb_components,
            dataset_path=self.dataset_path
            )

    def run(self):
        da_emb = xr.open_dataarray(self.input_path)
        fig, axes = self.make_plot(da_emb=da_emb)

        Path(self.output().fn).parent.mkdir(exist_ok=True, parents=True)
        plt.savefig(self.output().fn, fig=fig, bbox_inches="tight")

    def output(self):
        image_fullpath = Path(self.input_path)
        src_path, src_fn = image_fullpath.parent, image_fullpath.name

        fn_out = src_fn.replace(
            ".nc",
            ".rgb_map.{}__comp.png".format(
                "_".join([str(v) for v in self.rgb_components])
            ),
        )

        p = Path(src_path) / fn_out

        return luigi.LocalTarget(str(p))


class DatasetRGBAnnotationMapImage(RGBAnnotationMapImage):
    dataset_path = luigi.Parameter()
    step_size = luigi.Parameter()
    model_path = luigi.Parameter()
    scene_id = luigi.Parameter()
    transform_type = luigi.OptionalParameter(default=None)
    transform_extra_args = luigi.OptionalParameter(default=None)
    pretrained_transform_model = luigi.OptionalParameter(default=None)
    rgb_components = luigi.ListParameter(default=[0, 1, 2])
    crop_img = luigi.BoolParameter(default=False)

    def requires(self):
        if self.transform_type is None:
            return DatasetImagePredictionMapData(
                dataset_path=self.dataset_path,
                scene_id=self.scene_id,
                model_path=self.model_path,
                step_size=self.step_size,
            )
        else:
            return DatasetEmbeddingTransform(
                dataset_path=self.dataset_path,
                scene_id=self.scene_id,
                model_path=self.model_path,
                step_size=self.step_size,
                transform_type=self.transform_type,
                transform_extra_args=self.transform_extra_args,
                pretrained_model=self.pretrained_transform_model,
                # n_clusters=max(self.rgb_components)+1, TODO: put into transform_extra_args
            )

    def run(self):
        dataset = TripletDataset.load(self.dataset_path)
        da_emb = xr.open_dataarray(self.input_path)

        N_tile = (256, 256)
        model_resolution = da_emb.lx_tile / N_tile[0] / 1000.0
        domain_rect = dataset.extra["rectpred"]["domain"]
        lat0, lon0 = domain_rect["lat0"], domain_rect["lon0"]

        title_parts = [
            self.scene_id,
            "(lat0, lon0)=({}, {})".format(lat0, lon0),
            "{} NN model, {} x {} tiles at {:.2f}km resolution".format(
                self.model_path.replace(".pkl", ""),
                N_tile[0],
                N_tile[1],
                model_resolution,
            ),
            "prediction RGB from {} components [{}]".format(
                da_emb.transform_type, ", ".join([str(v) for v in self.rgb_components])
            ),
        ]
        if self.transform_extra_args:
            title_parts.append(self.requires()._build_transform_identifier())
        title = "\n".join(title_parts)

        fig, axes = self.make_plot(da_emb=da_emb)
        fig.suptitle(title, y=1.05)

        Path(self.output().fn).parent.mkdir(exist_ok=True, parents=True)
        plt.savefig(self.output().fn, fig=fig, bbox_inches="tight")

    @property
    def input_path(self):
        return self.input().fn

    @property
    def src_data_path(self):
        return self.dataset_path

    def output(self):
        model_name = Path(self.model_path).name.replace(".pkl", "")

        fn_parts = [
            self.scene_id,
            f"{self.step_size}_step",
            "rgb_map",
            "{}__comp".format("_".join([str(v) for v in self.rgb_components])),
        ]

        if self.transform_type:
            fn_parts.insert(2, self.requires()._build_transform_identifier())

        fn = f"{'.'.join(fn_parts)}.png"

        p_root = Path(self.dataset_path) / "embeddings" / "rect" / model_name
        if self.pretrained_transform_model is not None:
            p = p_root / self.pretrained_transform_model / fn
        else:
            p = p_root / fn
        return XArrayTarget(str(p))


class AllDatasetRGBAnnotationMapImages(SceneBulkProcessingBaseTask):
    model_path = luigi.Parameter()
    step_size = luigi.Parameter()
    transform_type = luigi.OptionalParameter()
    transform_extra_args = luigi.OptionalParameter(default=None)
    pretrained_transform_model = luigi.OptionalParameter(default=None)
    rgb_components = luigi.ListParameter(default=[0, 1, 2])

    TaskClass = DatasetRGBAnnotationMapImage

    def _get_task_class_kwargs(self):
        return dict(
            model_path=self.model_path,
            step_size=self.step_size,
            transform_type=self.transform_type,
            transform_extra_args=self.transform_extra_args,
            pretrained_transform_model=self.pretrained_transform_model,
            rgb_components=self.rgb_components,
        )<|MERGE_RESOLUTION|>--- conflicted
+++ resolved
@@ -280,23 +280,16 @@
         )
 
 
-<<<<<<< HEAD
-def make_rgb_annotation_map_image(da, rgb_components, dataset_path, render_tiles=False, crop_image=True):
-    """
-    Render the contents of `da` onto the RGB image represented by the scene
-    (`scene_id` expected to be defined for `da`).
-
-    If `da` is 2D it will be rendered with discrete colours, otherwise if `da`
-    is 3D the components of da to use should be given by `rgb_components`
+def plot_scene_image(da, dataset_path, crop_image=True, ax=None):
+    """
+    Render the RGB image of the scene with `scene_id` in `da` into `ax` (a new
+    figure will be created if `ax=None`)
     """
     if len(da.shape) == 3:
         # ensure non-xy dim is first
         d_not_xy = list(filter(lambda d: d not in ["x", "y"], da.dims))
         da = da.transpose(*d_not_xy, "x", "y")
 
-=======
-def plot_scene_image(da, dataset_path, ax=None, crop_image=True):
->>>>>>> be484e40
     def _get_image():
         if "scene_id" in list(da.coords) + list(da.attrs.keys()):
             try:
@@ -314,7 +307,7 @@
                 return _get_img_with_extent_cropped(da, img_path)
             else:
                 return _get_img_with_extent(
-                    da=da, img_fn=img_path, dataset_path=dataset_path
+                    da, img_fn=img_path, dataset_path=dataset_path
                 )
         else:
             raise NotImplementedError(da)
@@ -337,6 +330,13 @@
 
 
 def make_rgb_annotation_map_image(da, rgb_components, dataset_path, render_tiles=False, crop_image=True):
+    """
+    Render the contents of `da` onto the RGB image represented by the scene
+    (`scene_id` expected to be defined for `da`).
+
+    If `da` is 2D it will be rendered with discrete colours, otherwise if `da`
+    is 3D the components of da to use should be given by `rgb_components`
+    """
     if len(da.shape) == 3:
         # ensure non-xy dim is first
         d_not_xy = list(filter(lambda d: d not in ["x", "y"], da.dims))
