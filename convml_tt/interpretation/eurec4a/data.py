from pathlib import Path

import luigi
import numpy as np
import xarray as xr

from fastai.basic_train import load_learner
from fastai.vision import open_image

from ...data.sources.satellite.rectpred import MakeRectRGBImage
from ...pipeline import XArrayTarget
from ...data.dataset import SceneBulkProcessingBaseTask
from ...architectures.triplet_trainer import monkey_patch_fastai

monkey_patch_fastai()  # noqa

IMAGE_TILE_FILENAME_FORMAT = "{i0:05d}_{j0:05d}.png"


class FakeImagesList(list):
    def __init__(self, src_path, id, *args, **kwargs):
        super().__init__(*args, **kwargs)
        self.id = id
        self.src_path = src_path

    @property
    def size(self):
        return self[0].size

    def apply_tfms(self, tfms, **kwargs):
        items = []
        for item in self:
            items.append(item.apply_tfms(tfms, **kwargs))
        return items


class RectTiler:
    def __init__(self, img, N_tile, step):
        self.img = img
        self.ny, self.nx = img.size
        self.nxt, self.nyt = N_tile
        self.x_step, self.y_step = step

        self.i_ = np.arange(0, self.nx - self.nxt + 1, self.x_step)
        self.j_ = np.arange(0, self.ny - self.nyt + 1, self.y_step)

    @staticmethod
    def _crop_fastai_im(img, i, j, nx=256, ny=256):
        img_copy = img.__class__(img._px[:, j : j + ny, i : i + nx])
        # From PIL docs: The crop rectangle, as a (left, upper, right, lower)-tuple.
        return img_copy

    def get_tile_images(self):
        for i in self.i_:
            for j in self.j_:
                tile_img = self._crop_fastai_im(self.img, i=i, j=j, nx=self.nxt, ny=self.nyt)
                yield (i, j), tile_img

    def make_tile_predictions(self, model):
        """
        Produce moving-window prediction array from `img` with `model` with
        step-size defined by `step` and tile-size `N_tile`.

        NB: j-indexing is from "top_left" i.e. is likely in the opposite order to
        what would be expected for y-axis of original image (positive being up)

        i0 and j0 coordinates denote center of each prediction tile
        """
        il = FakeImagesList(None, None)

        for tile_img in self.get_tile_images():
            il.append(tile_img)

        final_shape = (len(self.i_), len(self.j_), -1)
        result = np.stack(model.predict(il)[1]).reshape(final_shape)

        return xr.DataArray(
            result,
            dims=("i0", "j0", "emb_dim"),
            coords=dict(i0=self.i_ + self.nxt // 2, j0=self.j_ + self.nyt // 2),
            attrs=dict(tile_nx=self.nxt, tile_ny=self.nyt),
        )


class ImagePredictionMapData(luigi.Task):
    model_path = luigi.Parameter()
    image_path = luigi.Parameter()
    src_data_path = luigi.OptionalParameter()
    step_size = luigi.IntParameter(default=10)

    def run(self):
        model_fullpath = Path(self.model_path)
        model_path, model_fn = model_fullpath.parent, model_fullpath.name
        model = load_learner(model_path, model_fn)
        img = open_image(self.image_path)

        N_tile = (256, 256)

        tiler = RectTiler(img=img, N_tile=N_tile, step=(self.step_size, self.step_size))
        da_pred = tiler.make_tile_predictions(model=model)

        if self.src_data_path:
            da_src = xr.open_dataarray(self.src_data_path)
            da_pred["x"] = xr.DataArray(
                da_src.x[da_pred.i0], dims=("i0",), attrs=dict(units=da_src["x"].units)
            )
            # OBS: j-indexing is positive "down" (from top-left corner) whereas
            # y-indexing is positive "up", so we have to reverse y here before
            # slicing
            da_pred["y"] = xr.DataArray(
                da_src.y[::-1][da_pred.j0],
                dims=("j0",),
                attrs=dict(units=da_src["y"].units),
            )
            da_pred = da_pred.swap_dims(dict(i0="x", j0="y")).sortby(["x", "y"])
            da_pred.attrs["lx_tile"] = float(da_src.x[N_tile[0]] - da_src.x[0])
            da_pred.attrs["ly_tile"] = float(da_src.y[N_tile[1]] - da_src.y[0])

            # make sure the lat lon coords are available later
<<<<<<< HEAD
            i0 = da_pred.i0
            j0 = da_pred.j0
            da_pred.coords['lat'] = da_src.lat.isel(x=i0, y=j0)
            da_pred.coords['lon'] = da_src.lon.isel(x=i0, y=j0)
=======
            da_pred.coords['lat'] = da_src.lat.sel(x=da_pred.x, y=da_pred.y)
            da_pred.coords['lon'] = da_src.lon.sel(x=da_pred.x, y=da_pred.y)
>>>>>>> 585835d2

        da_pred.attrs["model_path"] = self.model_path
        da_pred.attrs["image_path"] = self.image_path
        da_pred.attrs["src_data_path"] = self.src_data_path

        da_pred.to_netcdf(self.output().fn)

    def output(self):
        image_fullpath = Path(self.image_path)
        image_path, image_fn = image_fullpath.parent, image_fullpath.name

        fn_out = image_fn.replace(
            ".png", ".embeddings.{}_step.nc".format(self.step_size)
        )
        return XArrayTarget(str(image_path / fn_out))


class ImagePredictionMapImageTiles(luigi.Task):
    image_path = luigi.Parameter()
    src_data_path = luigi.OptionalParameter()
    step_size = luigi.IntParameter(default=10)

    def run(self):
        img = open_image(self.image_path)

        N_tile = (256, 256)

        tiler = RectTiler(img=img, N_tile=N_tile, step=(self.step_size, self.step_size))

        for (i, j), tile_img in tiler.get_tile_images():
            nxt, nyt = tiler.nxt, tiler.nyt
            filename = IMAGE_TILE_FILENAME_FORMAT.format(i0=i + nxt // 2, j0=j + nyt // 2)
            tile_filepath = Path(self.output().fn).parent/filename
            tile_img.save(str(tile_filepath))

    def output(self):
        image_fullpath = Path(self.image_path)
        image_path, image_fn = image_fullpath.parent, image_fullpath.name

        tile_path = Path(image_path) / "tiles" / image_fn.replace(".png", "")
        tile_path.mkdir(exist_ok=True, parents=True)

        fn_tile00 = IMAGE_TILE_FILENAME_FORMAT.format(i=0, j=0)
        p = tile_path / fn_tile00
        return luigi.LocalTarget(str(p))


class DatasetImagePredictionMapImageTiles(ImagePredictionMapImageTiles):
    dataset_path = luigi.Parameter()
    scene_id = luigi.Parameter()

    def requires(self):
        return MakeRectRGBImage(dataset_path=self.dataset_path, scene_id=self.scene_id)

    @property
    def image_path(self):
        return self.input().fn

    @property
    def src_data_path(self):
        return self.requires().input().fn

    def output(self):
        dir_name = "{}_tiles_{}step".format(self.scene_id, self.step_size)
        p_out = Path(self.dataset_path) / "composites" / "rect" / "tiles" / dir_name
        p_out.mkdir(exist_ok=True, parents=True)
        fn_tile00 = IMAGE_TILE_FILENAME_FORMAT.format(i0=0, j0=0)
        p = p_out / fn_tile00
        return luigi.LocalTarget(str(p))


class AllDatasetImagePredictionMapImageTiles(SceneBulkProcessingBaseTask):
    step_size = luigi.Parameter()

    TaskClass = DatasetImagePredictionMapImageTiles

    def _get_task_class_kwargs(self):
        return dict(step_size=self.step_size,)


class DatasetImagePredictionMapData(ImagePredictionMapData):
    dataset_path = luigi.Parameter()
    scene_id = luigi.Parameter()

    def requires(self):
        return MakeRectRGBImage(dataset_path=self.dataset_path, scene_id=self.scene_id)

    @property
    def image_path(self):
        return self.input().fn

    @property
    def src_data_path(self):
        return self.requires().input().fn

    def output(self):
        fn = "{}.embeddings.{}_step.nc".format(self.scene_id, self.step_size)
        p_out = Path(self.dataset_path) / "composites" / "rect" / fn
        return XArrayTarget(str(p_out))


class FullDatasetImagePredictionMapData(SceneBulkProcessingBaseTask):
    model_path = luigi.Parameter()
    step_size = luigi.Parameter()

    TaskClass = DatasetImagePredictionMapData

    def _get_task_class_kwargs(self):
        return dict(model_path=self.model_path, step_size=self.step_size,)


class AggregateFullDatasetImagePredictionMapData(luigi.Task):
    dataset_path = luigi.Parameter()
    model_path = luigi.Parameter()
    step_size = luigi.Parameter()

    def requires(self):
        return FullDatasetImagePredictionMapData(
            dataset_path=self.dataset_path,
            model_path=self.model_path,
            step_size=self.step_size,
        )

    def run(self):
        das = []
        for scene_id, input in self.input().items():
            da = input.open()
            da["scene_id"] = scene_id
            das.append(da)

        da_all = xr.concat(das, dim="scene_id")
        da_all.name = "emb"
        da_all.attrs["step_size"] = self.step_size
        da_all.attrs["model_path"] = self.model_path

        # remove attributes that only applies to one source image
        if "src_data_path" in da_all.attrs:
            del da_all.attrs["src_data_path"]
        del da_all.attrs["image_path"]

        Path(self.output().fn).parent.mkdir(exist_ok=True, parents=True)
        da_all.to_netcdf(self.output().fn)

    def output(self):
        model_name = Path(self.model_path).name.replace(".pkl", "")
        fn = "all_embeddings.{}_step.nc".format(self.step_size)
        p = Path(self.dataset_path) / "embeddings" / "rect" / model_name / fn
        return XArrayTarget(str(p))<|MERGE_RESOLUTION|>--- conflicted
+++ resolved
@@ -117,15 +117,8 @@
             da_pred.attrs["ly_tile"] = float(da_src.y[N_tile[1]] - da_src.y[0])
 
             # make sure the lat lon coords are available later
-<<<<<<< HEAD
-            i0 = da_pred.i0
-            j0 = da_pred.j0
-            da_pred.coords['lat'] = da_src.lat.isel(x=i0, y=j0)
-            da_pred.coords['lon'] = da_src.lon.isel(x=i0, y=j0)
-=======
             da_pred.coords['lat'] = da_src.lat.sel(x=da_pred.x, y=da_pred.y)
             da_pred.coords['lon'] = da_src.lon.sel(x=da_pred.x, y=da_pred.y)
->>>>>>> 585835d2
 
         da_pred.attrs["model_path"] = self.model_path
         da_pred.attrs["image_path"] = self.image_path
